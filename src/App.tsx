import 'react-native-url-polyfill/auto';

import {
  DefaultTheme,
  LinkingOptions,
  NavigationContainer,
  NavigationContainerRef,
  DarkTheme as NavigationDarkTheme,
  NavigationState,
  PathConfigMap,
} from '@react-navigation/native';

import * as Linking from 'expo-linking';
import * as Notifications from 'expo-notifications';
import { StatusBar, type StatusBarStyle } from 'expo-status-bar';
import React from 'react';
import RootNavigator from './navigation/RootNavigator';
import { ThemeProvider, useTheme } from './providers/ThemeProvider';
import SplashScreen from './features/auth/screens/SplashScreen';
import { analyticsService } from './services/analyticsService';
import { notificationService } from './services/notificationService';
import { firebaseService } from './services/firebaseService';
import useAuthStore from './store/authStore';
import { logger } from '@/utils/debugConfig';
import { initializeGlobalErrorMonitoring } from '@/utils/errorTranslation';
import { RootStackParamList } from './types/navigation';
import { AppProviders } from './providers/AppProviders';

// Initialize global error monitoring as early as possible
initializeGlobalErrorMonitoring();

// Helper function to get the active route name
const getActiveRouteName = (state: NavigationState | undefined): string | undefined => {
  if (!state) {
    return undefined;
  }
  const route = state.routes[state.index];

  if (route.state) {
    return getActiveRouteName(route.state as NavigationState);
  }

  return route.name;
};

// Helper function to handle deep links
const handleDeepLink = (
  url: string,
  confirmMagicLink: (tokenHash: string, type?: string) => Promise<void>
) => {
  try {
    logger.debug('Deep link received:', { url });

    // Parse the URL
    const parsedUrl = new URL(url);

    // Check if it's a magic link confirmation
    if (parsedUrl.pathname === '/auth/confirm' || parsedUrl.pathname === '/confirm') {
      logger.debug('Magic link path detected');

      // Extract tokens from URL fragment or query parameters
      const fragment = parsedUrl.hash.substring(1); // Remove the # character
      const fragmentParams = new URLSearchParams(fragment);
      const queryParams = parsedUrl.searchParams;

      // Check for OAuth-style tokens (access_token + refresh_token)
      const accessToken = fragmentParams.get('access_token') || queryParams.get('access_token');
      const refreshToken = fragmentParams.get('refresh_token') || queryParams.get('refresh_token');

      if (accessToken && refreshToken) {
        // Handle OAuth-style magic links
        logger.debug('OAuth tokens found, setting session...');
        const setSessionFromTokens = useAuthStore.getState().setSessionFromTokens;
        setSessionFromTokens(accessToken, refreshToken);
        analyticsService.logEvent('magic_link_oauth_tokens');
      } else {
        // Handle OTP-style tokens (fallback for traditional magic links)
        const tokenHash =
          fragmentParams.get('token_hash') ||
          fragmentParams.get('token') ||
          queryParams.get('token_hash') ||
          queryParams.get('token');
        const type = fragmentParams.get('type') || queryParams.get('type') || 'magiclink';

        if (tokenHash) {
          logger.debug('OTP token found, confirming magic link...');
          confirmMagicLink(tokenHash, type);
          analyticsService.logEvent('magic_link_clicked', { type });
        } else {
          logger.error('No valid tokens found in magic link URL');
          analyticsService.logEvent('magic_link_invalid');
        }
      }
    } else {
      logger.debug('Not a magic link path:', { pathname: parsedUrl.pathname });
    }
  } catch (error) {
    logger.error('Error parsing deep link:', { error: (error as Error).message, url });
    analyticsService.logEvent('deep_link_error', { error: (error as Error).message });
  }
};

const linking: LinkingOptions<RootStackParamList> = {
  prefixes: [Linking.createURL('/'), 'yeserapp://'],
<<<<<<< HEAD
  getInitialURL: async () => {
    const url = await Linking.getInitialURL();
    console.log('[DEBUG] Initial URL:', url);
    return url;
  },
  subscribe: (listener) => {
    const subscription = Linking.addEventListener('url', (event) => {
      console.log('[DEBUG] Deep link received:', event.url);
      // Parse URL to see parameters
      const url = new URL(event.url);
      console.log('[DEBUG] URL pathname:', url.pathname);
      console.log('[DEBUG] URL search params:', Object.fromEntries(url.searchParams));
      listener(event.url);
    });
    return () => subscription?.remove();
  },
=======
>>>>>>> 77fae8c0
  config: {
    screens: {
      Auth: {
        path: 'auth',
        screens: {
          Login: 'login',
<<<<<<< HEAD
          SignUp: 'signup',
          ResetPassword: 'reset-password',
          SetNewPassword: {
            path: 'set-new-password',
            parse: {
              access_token: (token: string) => {
                console.log('[DEBUG] Parsing access_token:', token);
                return token;
              },
              refresh_token: (token: string) => {
                console.log('[DEBUG] Parsing refresh_token:', token);
                return token;
              },
              type: (type: string) => {
                console.log('[DEBUG] Parsing type:', type);
                return type;
              },
            },
          },
          EmailConfirm: 'verify-email',
=======
          EmailConfirm: 'confirm',
>>>>>>> 77fae8c0
        },
      },
      MainApp: {
        path: 'app',
        screens: {
          HomeTab: '',
          DailyEntryTab: 'daily-entry',
          PastEntriesTab: 'past-entries',
          CalendarTab: 'calendar',
          SettingsTab: 'settings',
        },
      },
      Onboarding: 'onboarding',
      OnboardingReminderSetup: 'onboarding/reminder',
      ReminderSettings: 'settings/reminders',
      EntryDetail: 'entry/:entryId',
      PrivacyPolicy: 'privacy',
      TermsOfService: 'terms',
      Help: 'help',
    } as PathConfigMap<RootStackParamList>,
  },
};

const AppContent: React.FC = () => {
  const { theme, colorMode } = useTheme();
  const confirmMagicLink = useAuthStore((state) => state.confirmMagicLink);
  const routeNameRef = React.useRef<string | undefined>(undefined);
  const navigationRef = React.useRef<NavigationContainerRef<RootStackParamList> | null>(null);

  React.useEffect(() => {
    // Initialize Firebase first
    firebaseService.initialize().then((isInitialized) => {
      logger.debug('Firebase initialized:', { extra: { isInitialized } });

      // Only log analytics if Firebase is properly initialized
      if (isInitialized) {
        void analyticsService.logAppOpen();
      }
    });

    // Initialize notification service on app start
    notificationService.initialize().then((hasPermissions) => {
      logger.debug('Notifications initialized:', { extra: { hasPermissions } });
    });

    // Set up notification response received listener
    const subscription = Notifications.addNotificationResponseReceivedListener((response) => {
      logger.debug('Notification response received:', { extra: { response } });

      const categoryIdentifier = response.notification.request.content.categoryIdentifier;
      const notificationData = response.notification.request.content.data;

      if (categoryIdentifier === 'throwback_reminder' && notificationData?.entryId) {
        // Navigate to throwback entry detail
        navigationRef.current?.navigate('EntryDetail', {
          entryId: notificationData.entryId as string,
        });
      } else if (categoryIdentifier === 'daily_reminder') {
        // Navigate to daily entry creation
        navigationRef.current?.navigate('MainApp', {
          screen: 'DailyEntryTab',
        });
      }
    });

    // Handle deep links when app is already running
    const linkingSubscription = Linking.addEventListener('url', (event) => {
      handleDeepLink(event.url, confirmMagicLink);
    });

    // Handle deep links when app is opened from a closed state
    Linking.getInitialURL().then((url) => {
      if (url) {
        handleDeepLink(url, confirmMagicLink);
      }
    });

    return () => {
      subscription.remove();
      linkingSubscription.remove();
    };
  }, [confirmMagicLink]);

  const navigationTheme = React.useMemo(
    () => ({
      ...(colorMode === 'dark' ? NavigationDarkTheme : DefaultTheme),
      colors: {
        ...(colorMode === 'dark' ? NavigationDarkTheme.colors : DefaultTheme.colors),
        primary: theme.colors.primary,
        background: theme.colors.background,
        card: theme.colors.surface,
        text: theme.colors.text,
        border: theme.colors.border,
        notification: theme.colors.primary,
      },
    }),
    [colorMode, theme]
  );

  const statusBarStyle: StatusBarStyle = colorMode === 'dark' ? 'light' : 'dark';

  return (
    <NavigationContainer
      ref={navigationRef}
      theme={navigationTheme}
      linking={linking}
      fallback={<SplashScreen />}
      onStateChange={(state) => {
        const previousRouteName = routeNameRef.current;
        const currentRouteName = getActiveRouteName(state);

        if (previousRouteName !== currentRouteName && currentRouteName) {
          void analyticsService.logScreenView(currentRouteName);
        }
        routeNameRef.current = currentRouteName;
      }}
      onReady={() => {
        console.log('Navigation ready');
      }}
      onUnhandledAction={(action) => {
        console.log('Unhandled navigation action:', action);
      }}
    >
      <StatusBar style={statusBarStyle} />
      <RootNavigator />
    </NavigationContainer>
  );
};

const App: React.FC = () => (
  <AppProviders>
    <AppContent />
  </AppProviders>
);

export default App;<|MERGE_RESOLUTION|>--- conflicted
+++ resolved
@@ -19,7 +19,6 @@
 import SplashScreen from './features/auth/screens/SplashScreen';
 import { analyticsService } from './services/analyticsService';
 import { notificationService } from './services/notificationService';
-import { firebaseService } from './services/firebaseService';
 import useAuthStore from './store/authStore';
 import { logger } from '@/utils/debugConfig';
 import { initializeGlobalErrorMonitoring } from '@/utils/errorTranslation';
@@ -102,55 +101,13 @@
 
 const linking: LinkingOptions<RootStackParamList> = {
   prefixes: [Linking.createURL('/'), 'yeserapp://'],
-<<<<<<< HEAD
-  getInitialURL: async () => {
-    const url = await Linking.getInitialURL();
-    console.log('[DEBUG] Initial URL:', url);
-    return url;
-  },
-  subscribe: (listener) => {
-    const subscription = Linking.addEventListener('url', (event) => {
-      console.log('[DEBUG] Deep link received:', event.url);
-      // Parse URL to see parameters
-      const url = new URL(event.url);
-      console.log('[DEBUG] URL pathname:', url.pathname);
-      console.log('[DEBUG] URL search params:', Object.fromEntries(url.searchParams));
-      listener(event.url);
-    });
-    return () => subscription?.remove();
-  },
-=======
->>>>>>> 77fae8c0
   config: {
     screens: {
       Auth: {
         path: 'auth',
         screens: {
           Login: 'login',
-<<<<<<< HEAD
-          SignUp: 'signup',
-          ResetPassword: 'reset-password',
-          SetNewPassword: {
-            path: 'set-new-password',
-            parse: {
-              access_token: (token: string) => {
-                console.log('[DEBUG] Parsing access_token:', token);
-                return token;
-              },
-              refresh_token: (token: string) => {
-                console.log('[DEBUG] Parsing refresh_token:', token);
-                return token;
-              },
-              type: (type: string) => {
-                console.log('[DEBUG] Parsing type:', type);
-                return type;
-              },
-            },
-          },
-          EmailConfirm: 'verify-email',
-=======
           EmailConfirm: 'confirm',
->>>>>>> 77fae8c0
         },
       },
       MainApp: {
@@ -181,15 +138,7 @@
   const navigationRef = React.useRef<NavigationContainerRef<RootStackParamList> | null>(null);
 
   React.useEffect(() => {
-    // Initialize Firebase first
-    firebaseService.initialize().then((isInitialized) => {
-      logger.debug('Firebase initialized:', { extra: { isInitialized } });
-
-      // Only log analytics if Firebase is properly initialized
-      if (isInitialized) {
-        void analyticsService.logAppOpen();
-      }
-    });
+    void analyticsService.logAppOpen();
 
     // Initialize notification service on app start
     notificationService.initialize().then((hasPermissions) => {
@@ -267,12 +216,6 @@
         }
         routeNameRef.current = currentRouteName;
       }}
-      onReady={() => {
-        console.log('Navigation ready');
-      }}
-      onUnhandledAction={(action) => {
-        console.log('Unhandled navigation action:', action);
-      }}
     >
       <StatusBar style={statusBarStyle} />
       <RootNavigator />
