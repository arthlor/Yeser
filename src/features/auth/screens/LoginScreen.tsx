// src/features/auth/screens/LoginScreen.tsx
import { Ionicons } from '@expo/vector-icons';
import { StackNavigationProp } from '@react-navigation/stack';
<<<<<<< HEAD

import React, { useCallback, useEffect, useState } from 'react';
import { Keyboard, StyleSheet, Text, TouchableOpacity, View } from 'react-native';

import { ScreenContent, ScreenLayout, ScreenSection } from '@/shared/components/layout';
=======
import { LinearGradient } from 'expo-linear-gradient';

import React, { useCallback, useEffect, useMemo, useRef, useState } from 'react';
import {
  Animated,
  Dimensions,
  Easing,
  Keyboard,
  Platform,
  StyleSheet,
  Text,
  View,
} from 'react-native';
import { useSafeAreaInsets } from 'react-native-safe-area-context';
import * as Haptics from 'expo-haptics';

import { ScreenLayout } from '@/shared/components/layout';
>>>>>>> 77fae8c0
import ThemedButton from '@/shared/components/ui/ThemedButton';
import ThemedCard from '@/shared/components/ui/ThemedCard';
import ThemedInput from '@/shared/components/ui/ThemedInput';
import { useTheme } from '@/providers/ThemeProvider';
import { getPrimaryShadow } from '@/themes/utils';
import { magicLinkSchema } from '@/schemas/authSchemas';
import { analyticsService } from '@/services/analyticsService';
import useAuthStore from '@/store/authStore';
import { AppTheme } from '@/themes/types';
import { AuthStackParamList } from '@/types/navigation';
import { safeErrorDisplay } from '@/utils/errorTranslation';
import { NetworkDiagnostics } from '@/components/debug/NetworkDiagnostics';

const { height: screenHeight } = Dimensions.get('window');

type LoginScreenNavigationProp = StackNavigationProp<AuthStackParamList, 'Login'>;

interface Props {
  navigation: LoginScreenNavigationProp;
}

/**
 * 🌟 POLISHED EDGE-TO-EDGE LOGIN SCREEN
 * Clean, spacious authentication experience with proper text sizing and layout
 */
const LoginScreen: React.FC<Props> = React.memo(({ navigation: _navigation }) => {
  const { theme } = useTheme();
  const insets = useSafeAreaInsets();
  const styles = createStyles(theme, insets);

  const {
    loginWithMagicLink,
    loginWithGoogle,
    isLoading,
    error,
    magicLinkSent,
    canSendMagicLink,
    clearError,
    resetMagicLinkSent,
  } = useAuthStore();

  // Form state
  const [email, setEmail] = useState('');
  const [emailError, setEmailError] = useState<string | undefined>(undefined);
  const [isEmailValid, setIsEmailValid] = useState(false);
  const [showHelpSection, setShowHelpSection] = useState(false);

  // Animation values
  const fadeAnim = useRef(new Animated.Value(0)).current;
  const slideAnim = useRef(new Animated.Value(50)).current;
  const cardSlideAnim = useRef(new Animated.Value(30)).current;
  const successPulseAnim = useRef(new Animated.Value(1)).current;
  const helpSlideAnim = useRef(new Animated.Value(0)).current;

  // Help section height calculation
  const helpHeight = useMemo(() => {
    return helpSlideAnim.interpolate({
      inputRange: [0, 1],
      outputRange: [0, 100], // Adjust this value based on your help content height
    });
  }, [helpSlideAnim]);

  // Start entrance animation on mount
  useEffect(() => {
    Animated.sequence([
      Animated.timing(fadeAnim, {
        toValue: 1,
        duration: 600,
        easing: Easing.out(Easing.cubic),
        useNativeDriver: true,
      }),
      Animated.parallel([
        Animated.timing(slideAnim, {
          toValue: 0,
          duration: 500,
          easing: Easing.out(Easing.back(1.1)),
          useNativeDriver: true,
        }),
        Animated.timing(cardSlideAnim, {
          toValue: 0,
          duration: 500,
          delay: 100,
          easing: Easing.out(Easing.cubic),
          useNativeDriver: true,
        }),
      ]),
    ]).start();
  }, [fadeAnim, slideAnim, cardSlideAnim]);

  // Success pulse animation
  useEffect(() => {
    if (magicLinkSent) {
      if (Platform.OS === 'ios') {
        Haptics.notificationAsync(Haptics.NotificationFeedbackType.Success);
      }

      Animated.sequence([
        Animated.spring(successPulseAnim, {
          toValue: 1.02,
          useNativeDriver: true,
          tension: 300,
          friction: 10,
        }),
        Animated.spring(successPulseAnim, {
          toValue: 1,
          useNativeDriver: true,
          tension: 300,
          friction: 10,
        }),
      ]).start();
    }
  }, [magicLinkSent, successPulseAnim]);

  // Help section animation
  const toggleHelpSection = useCallback(() => {
    const toValue = showHelpSection ? 0 : 1;
    setShowHelpSection(!showHelpSection);

    Animated.timing(helpSlideAnim, {
      toValue,
      duration: 300,
      easing: Easing.out(Easing.cubic),
      useNativeDriver: false,
    }).start();
  }, [showHelpSection, helpSlideAnim]);

  // Real-time email validation
  const handleEmailChange = useCallback((text: string) => {
    setEmail(text);
    setEmailError(undefined);

    if (text.length > 0) {
      const isValid = magicLinkSchema.safeParse({ email: text }).success;
      setIsEmailValid(isValid);
    } else {
      setIsEmailValid(false);
    }
  }, []);

  // Clear errors when component unmounts
  useEffect(
    () => () => {
      clearError();
      resetMagicLinkSent();
    },
    [clearError, resetMagicLinkSent]
  );

  // Log screen view
  useEffect(() => {
    analyticsService.logScreenView('login');
  }, []);

  // Handle magic link login
  const handleMagicLinkLogin = useCallback(async () => {
    Keyboard.dismiss();

    if (Platform.OS === 'ios') {
      Haptics.impactAsync(Haptics.ImpactFeedbackStyle.Medium);
    }

    setEmailError(undefined);

    if (!canSendMagicLink()) {
      setEmailError('Çok sık deneme yapıyorsunuz. Lütfen bir süre bekleyin.');
      if (Platform.OS === 'ios') {
        Haptics.notificationAsync(Haptics.NotificationFeedbackType.Error);
      }
      return;
    }

    const validationResult = magicLinkSchema.safeParse({ email });

    if (!validationResult.success) {
      const { fieldErrors } = validationResult.error.formErrors;
      if (fieldErrors.email) {
        setEmailError(fieldErrors.email[0]);
        if (Platform.OS === 'ios') {
          Haptics.notificationAsync(Haptics.NotificationFeedbackType.Error);
        }
      }
      return;
    }

    clearError();
    analyticsService.logEvent('magic_link_request');

    await loginWithMagicLink({
      email: validationResult.data.email,
      options: {
        shouldCreateUser: true,
        emailRedirectTo: 'yeserapp://auth/confirm',
      },
    });
  }, [email, canSendMagicLink, clearError, loginWithMagicLink]);

  // Handle Google login
  const handleGoogleLogin = useCallback(async () => {
    if (Platform.OS === 'ios') {
      Haptics.impactAsync(Haptics.ImpactFeedbackStyle.Medium);
    }

    clearError();
<<<<<<< HEAD
    setLoginAttempts((prev) => prev + 1);

    try {
      analyticsService.logEvent('login_attempt', { method: 'google' });
      await loginWithGoogle();
      analyticsService.logEvent('login_success', { method: 'google' });
    } catch {
      analyticsService.logEvent('login_failure', {
        method: 'google',
        attempts: loginAttempts + 1,
      });
    }
  }, [clearError, loginWithGoogle, loginAttempts]);

  // Navigate to sign up screen
  const navigateToSignUp = useCallback(() => {
    analyticsService.logEvent('navigate_to_signup_from_login');
    navigation.navigate('SignUp');
  }, [navigation]);

  // Navigate to privacy policy
  const navigateToPrivacyPolicy = useCallback(() => {
    analyticsService.logEvent('navigate_to_privacy_from_login');
    navigation.getParent<StackNavigationProp<RootStackParamList>>()?.navigate('PrivacyPolicy');
  }, [navigation]);

  // Navigate to password reset screen
  const navigateToPasswordReset = useCallback(() => {
    analyticsService.logEvent('navigate_to_password_reset');
    navigation.navigate('ResetPassword');
  }, [navigation]);
=======
    analyticsService.logEvent('google_auth_attempt');

    await loginWithGoogle();
  }, [clearError, loginWithGoogle]);

  // Gradient colors based on theme
  const gradientColors = useMemo(() => {
    if (theme.name === 'dark') {
      return [
        `${theme.colors.primary}15`,
        `${theme.colors.secondary}08`,
        `${theme.colors.background}95`,
      ] as const;
    }
    return [
      `${theme.colors.primary}08`,
      `${theme.colors.secondary}05`,
      `${theme.colors.background}98`,
    ] as const;
  }, [theme]);

  const renderHeader = () => (
    <Animated.View
      style={[
        styles.headerSection,
        {
          opacity: fadeAnim,
          transform: [{ translateY: slideAnim }],
        },
      ]}
    >
      <View style={styles.brandContainer}>
        <View style={styles.brandIcon}>
          <Ionicons name="leaf" size={24} color={theme.colors.primary} />
        </View>
        <Text style={styles.brandText}>Yeşer</Text>
      </View>
      <Text style={styles.welcomeTitle}>
        {magicLinkSent ? 'Giriş Bağlantısı Gönderildi!' : 'Hoş Geldiniz!'}
      </Text>
      <Text style={styles.welcomeSubtitle}>
        {magicLinkSent
          ? 'E-postanızı kontrol edin ve giriş bağlantısına tıklayın.'
          : 'Minnet yolculuğunuza devam edin'}
      </Text>
    </Animated.View>
  );
>>>>>>> 77fae8c0

  const renderMainContent = () => (
    <Animated.View
      style={[
        styles.mainContent,
        {
          opacity: fadeAnim,
          transform: [{ translateY: cardSlideAnim }, { scale: successPulseAnim }],
        },
      ]}
    >
      <ThemedCard style={styles.contentCard}>
        <View style={styles.cardInner}>
          {!magicLinkSent && (
            <>
              {/* Trust Indicators */}
              <View style={styles.trustSection}>
                <View style={styles.trustBadge}>
                  <Ionicons name="shield-checkmark" size={14} color={theme.colors.success} />
                  <Text style={styles.trustText}>Güvenli Giriş</Text>
                </View>
                <View style={styles.trustBadge}>
                  <Ionicons name="lock-closed" size={14} color={theme.colors.success} />
                  <Text style={styles.trustText}>Şifresiz</Text>
                </View>
              </View>

              {/* Email Input */}
              <View style={styles.inputSection}>
                <ThemedInput
                  label="E-posta Adresi"
                  value={email}
                  onChangeText={handleEmailChange}
                  keyboardType="email-address"
                  autoCapitalize="none"
                  autoComplete="email"
                  autoCorrect={false}
                  errorText={emailError}
                  leftIcon="mail"
                  editable={!isLoading}
                  validationState={isEmailValid ? 'success' : 'default'}
                  showValidationIcon={email.length > 0}
                  placeholder="ornek@email.com"
                />
              </View>

              {/* Login Button */}
              <ThemedButton
                title={isLoading ? 'Gönderiliyor...' : 'Giriş Bağlantısı Gönder'}
                onPress={handleMagicLinkLogin}
                variant="primary"
                isLoading={isLoading}
                disabled={isLoading || !email.trim() || !canSendMagicLink() || !isEmailValid}
                style={styles.loginButton}
                fullWidth
              />

              {/* Help Section Toggle */}
              <ThemedButton
                title={showHelpSection ? 'Yardımı Gizle' : 'Güvenli Link Nedir?'}
                variant="ghost"
                onPress={toggleHelpSection}
                style={styles.helpToggle}
                iconLeft={showHelpSection ? 'chevron-up' : 'help-circle-outline'}
                size="compact"
              />

              {/* Collapsible Help Section */}
              <Animated.View style={[styles.helpSection, { height: helpHeight }]}>
                <View style={styles.helpContent}>
                  <Text style={styles.helpTitle}>🔒 Güvenli ve Kolay</Text>
                  <Text style={styles.helpText}>
                    Güvenli link ile şifre hatırlamaya gerek yok. E-postanıza özel bir bağlantı
                    gönderiyoruz, tıklayıp güvenle giriş yapabilirsiniz.
                  </Text>
                </View>
              </Animated.View>
            </>
          )}

          {magicLinkSent && (
            <View style={styles.successContent}>
              <View style={styles.successIcon}>
                <Ionicons name="checkmark-circle" size={64} color={theme.colors.success} />
              </View>
              <Text style={styles.successTitle}>Başarılı!</Text>
              <Text style={styles.successMessage}>
                {email} adresine giriş bağlantısı gönderildi.
              </Text>
              <Text style={styles.successInstructions}>
                E-postanızı açın ve "Giriş Yap" butonuna tıklayın.
              </Text>

              <ThemedButton
                title="Yeni E-posta Gönder"
                variant="outline"
                onPress={() => {
                  resetMagicLinkSent();
                  setEmail('');
                  setIsEmailValid(false);
                }}
                style={styles.resendButton}
                iconLeft="refresh"
              />
            </View>
          )}

          {error && (
            <View style={styles.errorContainer}>
              <View style={styles.errorIconContainer}>
                <Ionicons name="alert-circle" size={18} color={theme.colors.onErrorContainer} />
              </View>
              <Text style={styles.errorText}>{safeErrorDisplay(error)}</Text>
            </View>
          )}
        </View>
      </ThemedCard>
    </Animated.View>
  );

  const renderGoogleSection = () => (
    <Animated.View
      style={[
        styles.googleSection,
        {
          opacity: fadeAnim,
          transform: [{ translateY: cardSlideAnim }],
        },
      ]}
    >
      <View style={styles.dividerContainer}>
        <View style={styles.dividerLine} />
        <Text style={styles.dividerText}>veya</Text>
        <View style={styles.dividerLine} />
      </View>

      <ThemedButton
        title="Google ile Giriş Yap"
        variant="outline"
        onPress={handleGoogleLogin}
        isLoading={isLoading}
        disabled={isLoading}
        style={styles.googleButton}
        iconLeft="google"
        fullWidth
      />
    </Animated.View>
  );

  return (
    <ScreenLayout edgeToEdge scrollable showStatusBar={false}>
      <LinearGradient
        colors={gradientColors}
        style={styles.gradientBackground}
        start={{ x: 0, y: 0 }}
        end={{ x: 1, y: 1 }}
      >
        <View style={styles.container}>
          {renderHeader()}

          <View style={styles.contentArea}>
            {renderMainContent()}
            {!magicLinkSent && renderGoogleSection()}
            {__DEV__ && <NetworkDiagnostics />}
          </View>
        </View>
      </LinearGradient>
    </ScreenLayout>
  );
});

const createStyles = (
  theme: AppTheme,
  insets: { top: number; bottom: number; left: number; right: number }
) =>
  StyleSheet.create({
    gradientBackground: {
      flex: 1,
    },
    container: {
      flex: 1,
      paddingTop: insets.top + theme.spacing.lg,
      paddingBottom: insets.bottom + theme.spacing.lg,
    },

    // Header section
    headerSection: {
      alignItems: 'center',
      paddingHorizontal: theme.spacing.xl,
      paddingTop: theme.spacing.xl,
      paddingBottom: theme.spacing.lg,
    },
    brandContainer: {
      flexDirection: 'row',
      alignItems: 'center',
      marginBottom: theme.spacing.lg,
    },
    brandIcon: {
      width: 36,
      height: 36,
      borderRadius: theme.borderRadius.full,
      backgroundColor: `${theme.colors.primary}12`,
      justifyContent: 'center',
      alignItems: 'center',
      marginRight: theme.spacing.md,
    },
    brandText: {
      ...theme.typography.headlineMedium,
      color: theme.colors.primary,
      fontWeight: '700',
    },
    welcomeTitle: {
      ...theme.typography.headlineLarge,
      color: theme.colors.onBackground,
      fontWeight: '600',
      textAlign: 'center',
      marginBottom: theme.spacing.sm,
    },
    welcomeSubtitle: {
      ...theme.typography.bodyLarge,
      color: theme.colors.onSurfaceVariant,
      textAlign: 'center',
      lineHeight: 22,
      paddingHorizontal: theme.spacing.md,
    },

    // Content area
    contentArea: {
      flex: 1,
      justifyContent: 'center',
      paddingHorizontal: theme.spacing.lg,
      minHeight: screenHeight * 0.5,
    },

    // Main content card
    mainContent: {
      marginBottom: theme.spacing.xl,
    },
    contentCard: {
      backgroundColor:
        theme.name === 'dark' ? `${theme.colors.surface}95` : `${theme.colors.surface}98`,
      borderWidth: 1,
      borderColor:
        theme.name === 'dark' ? `${theme.colors.outline}25` : `${theme.colors.outline}30`,
      ...getPrimaryShadow.medium(theme),
    },
    cardInner: {
      padding: theme.spacing.xl,
    },

    // Trust indicators
    trustSection: {
      flexDirection: 'row',
      justifyContent: 'center',
      gap: theme.spacing.lg,
      marginBottom: theme.spacing.xl,
    },
    trustBadge: {
      flexDirection: 'row',
      alignItems: 'center',
      gap: theme.spacing.xs,
      paddingHorizontal: theme.spacing.md,
      paddingVertical: theme.spacing.sm,
      backgroundColor: `${theme.colors.success}10`,
      borderRadius: theme.borderRadius.full,
      borderWidth: 1,
      borderColor: `${theme.colors.success}25`,
    },
    trustText: {
      ...theme.typography.labelMedium,
      color: theme.colors.success,
      fontWeight: '600',
    },

    // Form elements
    inputSection: {
      marginBottom: theme.spacing.xl,
    },
    loginButton: {
      marginTop: theme.spacing.md,
      minHeight: 52, // Increased for better text accommodation
      ...getPrimaryShadow.small(theme),
    },
    helpToggle: {
      marginTop: theme.spacing.lg,
      alignSelf: 'center',
      minWidth: 200, // Ensure enough width for Turkish text
      paddingHorizontal: theme.spacing.md,
    },
    helpSection: {
      overflow: 'hidden',
      marginTop: theme.spacing.md,
    },
    helpContent: {
      padding: theme.spacing.md,
      backgroundColor: `${theme.colors.primary}06`,
      borderRadius: theme.borderRadius.md,
      borderWidth: 1,
      borderColor: `${theme.colors.primary}15`,
    },
    helpTitle: {
      ...theme.typography.labelLarge,
      color: theme.colors.primary,
      marginBottom: theme.spacing.xs,
      fontWeight: '600',
    },
    helpText: {
      ...theme.typography.bodySmall,
      color: theme.colors.onSurfaceVariant,
      lineHeight: 18,
    },

    // Success state
    successContent: {
      alignItems: 'center',
      paddingVertical: theme.spacing.lg,
    },
    successIcon: {
      marginBottom: theme.spacing.lg,
    },
    successTitle: {
      ...theme.typography.headlineMedium,
      color: theme.colors.success,
      fontWeight: '700',
      marginBottom: theme.spacing.md,
    },
    successMessage: {
      ...theme.typography.bodyLarge,
      color: theme.colors.onSurface,
      textAlign: 'center',
      marginBottom: theme.spacing.sm,
      fontWeight: '500',
    },
    successInstructions: {
      ...theme.typography.bodyMedium,
      color: theme.colors.onSurfaceVariant,
      textAlign: 'center',
      marginBottom: theme.spacing.xl,
      lineHeight: 20,
      paddingHorizontal: theme.spacing.md,
    },
    resendButton: {
      ...getPrimaryShadow.small(theme),
    },

    // Error state
    errorContainer: {
      flexDirection: 'row',
      alignItems: 'flex-start',
      gap: theme.spacing.sm,
      marginTop: theme.spacing.md,
      padding: theme.spacing.md,
      backgroundColor: theme.colors.errorContainer,
      borderRadius: theme.borderRadius.md,
      borderWidth: 1,
      borderColor: theme.colors.error,
    },
    errorIconContainer: {
      marginTop: 1,
    },
    errorText: {
      ...theme.typography.bodyMedium,
      color: theme.colors.onErrorContainer,
      flex: 1,
      lineHeight: 18,
    },

    // Google section
    googleSection: {
      paddingHorizontal: 0,
    },
    dividerContainer: {
      flexDirection: 'row',
      alignItems: 'center',
      marginBottom: theme.spacing.lg,
    },
    dividerLine: {
      flex: 1,
      height: 1,
      backgroundColor: `${theme.colors.outline}40`,
    },
    dividerText: {
      ...theme.typography.bodyMedium,
      color: theme.colors.onSurfaceVariant,
      marginHorizontal: theme.spacing.md,
      backgroundColor: theme.colors.background,
      paddingHorizontal: theme.spacing.xs,
    },
    googleButton: {
      backgroundColor:
        theme.name === 'dark' ? `${theme.colors.surface}90` : `${theme.colors.surface}95`,
      borderColor: `${theme.colors.outline}30`,
      minHeight: 52, // Increased for better text accommodation
      ...getPrimaryShadow.small(theme),
    },
  });

LoginScreen.displayName = 'LoginScreen';

export default LoginScreen;<|MERGE_RESOLUTION|>--- conflicted
+++ resolved
@@ -1,13 +1,6 @@
 // src/features/auth/screens/LoginScreen.tsx
 import { Ionicons } from '@expo/vector-icons';
 import { StackNavigationProp } from '@react-navigation/stack';
-<<<<<<< HEAD
-
-import React, { useCallback, useEffect, useState } from 'react';
-import { Keyboard, StyleSheet, Text, TouchableOpacity, View } from 'react-native';
-
-import { ScreenContent, ScreenLayout, ScreenSection } from '@/shared/components/layout';
-=======
 import { LinearGradient } from 'expo-linear-gradient';
 
 import React, { useCallback, useEffect, useMemo, useRef, useState } from 'react';
@@ -25,7 +18,6 @@
 import * as Haptics from 'expo-haptics';
 
 import { ScreenLayout } from '@/shared/components/layout';
->>>>>>> 77fae8c0
 import ThemedButton from '@/shared/components/ui/ThemedButton';
 import ThemedCard from '@/shared/components/ui/ThemedCard';
 import ThemedInput from '@/shared/components/ui/ThemedInput';
@@ -229,39 +221,6 @@
     }
 
     clearError();
-<<<<<<< HEAD
-    setLoginAttempts((prev) => prev + 1);
-
-    try {
-      analyticsService.logEvent('login_attempt', { method: 'google' });
-      await loginWithGoogle();
-      analyticsService.logEvent('login_success', { method: 'google' });
-    } catch {
-      analyticsService.logEvent('login_failure', {
-        method: 'google',
-        attempts: loginAttempts + 1,
-      });
-    }
-  }, [clearError, loginWithGoogle, loginAttempts]);
-
-  // Navigate to sign up screen
-  const navigateToSignUp = useCallback(() => {
-    analyticsService.logEvent('navigate_to_signup_from_login');
-    navigation.navigate('SignUp');
-  }, [navigation]);
-
-  // Navigate to privacy policy
-  const navigateToPrivacyPolicy = useCallback(() => {
-    analyticsService.logEvent('navigate_to_privacy_from_login');
-    navigation.getParent<StackNavigationProp<RootStackParamList>>()?.navigate('PrivacyPolicy');
-  }, [navigation]);
-
-  // Navigate to password reset screen
-  const navigateToPasswordReset = useCallback(() => {
-    analyticsService.logEvent('navigate_to_password_reset');
-    navigation.navigate('ResetPassword');
-  }, [navigation]);
-=======
     analyticsService.logEvent('google_auth_attempt');
 
     await loginWithGoogle();
@@ -309,7 +268,6 @@
       </Text>
     </Animated.View>
   );
->>>>>>> 77fae8c0
 
   const renderMainContent = () => (
     <Animated.View
