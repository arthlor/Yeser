// src/navigation/AuthNavigator.tsx
import { createStackNavigator } from '@react-navigation/stack';

import React from 'react';

import { AuthStackParamList } from '../types/navigation';
import LoginScreen from '../features/auth/screens/LoginScreen';
<<<<<<< HEAD
import SignUpScreen from '../features/auth/screens/SignUpScreen';
import ResetPasswordScreen from '../features/auth/screens/ResetPasswordScreen';
import SetNewPasswordScreen from '../features/auth/screens/SetNewPasswordScreen';
=======
>>>>>>> 77fae8c0

const Stack = createStackNavigator<AuthStackParamList>();

const AuthNavigator: React.FC = () => (
  <Stack.Navigator screenOptions={{ headerShown: false }}>
    <Stack.Screen name="Login" component={LoginScreen} />
<<<<<<< HEAD
    <Stack.Screen name="SignUp" component={SignUpScreen} />
    <Stack.Screen name="ResetPassword" component={ResetPasswordScreen} />
    <Stack.Screen name="SetNewPassword" component={SetNewPasswordScreen} />
=======
>>>>>>> 77fae8c0
  </Stack.Navigator>
);

export default AuthNavigator;<|MERGE_RESOLUTION|>--- conflicted
+++ resolved
@@ -5,24 +5,12 @@
 
 import { AuthStackParamList } from '../types/navigation';
 import LoginScreen from '../features/auth/screens/LoginScreen';
-<<<<<<< HEAD
-import SignUpScreen from '../features/auth/screens/SignUpScreen';
-import ResetPasswordScreen from '../features/auth/screens/ResetPasswordScreen';
-import SetNewPasswordScreen from '../features/auth/screens/SetNewPasswordScreen';
-=======
->>>>>>> 77fae8c0
 
 const Stack = createStackNavigator<AuthStackParamList>();
 
 const AuthNavigator: React.FC = () => (
   <Stack.Navigator screenOptions={{ headerShown: false }}>
     <Stack.Screen name="Login" component={LoginScreen} />
-<<<<<<< HEAD
-    <Stack.Screen name="SignUp" component={SignUpScreen} />
-    <Stack.Screen name="ResetPassword" component={ResetPasswordScreen} />
-    <Stack.Screen name="SetNewPassword" component={SetNewPasswordScreen} />
-=======
->>>>>>> 77fae8c0
   </Stack.Navigator>
 );
 
