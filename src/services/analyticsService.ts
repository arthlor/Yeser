<<<<<<< HEAD
import analytics from '@react-native-firebase/analytics';
import { logger } from '@/utils/debugConfig';
import { firebaseService } from './firebaseService';
=======
// 🚨 FIX: Re-enabled Firebase Analytics for production deployment
import analytics from '@react-native-firebase/analytics';
import { logger } from '@/utils/debugConfig';

// 🎯 ANALYTICS CONFIGURATION: Standardized screen names mapping
const SCREEN_NAME_MAPPING: Record<string, string> = {
  // Navigation route names -> Standardized analytics names
  HomeTab: 'home_screen',
  DailyEntryTab: 'daily_entry_screen',
  PastEntriesTab: 'past_entries_screen',
  CalendarTab: 'calendar_screen',
  SettingsTab: 'settings_screen',
  Login: 'login_screen',
  Onboarding: 'onboarding_screen',
  EntryDetail: 'entry_detail_screen',
  ReminderSettings: 'reminder_settings_screen',
  PrivacyPolicy: 'privacy_policy_screen',
  TermsOfService: 'terms_of_service_screen',
  Help: 'help_screen',
  WhyGratitude: 'why_gratitude_screen',

  // Individual screen names -> Standardized analytics names
  EnhancedHomeScreen: 'home_screen',
  splash_screen: 'splash_screen',
  terms_of_service: 'terms_of_service_screen',
  PastEntriesScreen: 'past_entries_screen',
  EnhancedReminderSettingsScreen: 'reminder_settings_screen',
  help_screen: 'help_screen',
  settings: 'settings_screen',
  privacy_policy: 'privacy_policy_screen',
  streak_details_screen: 'streak_details_screen',
  entry_detail_screen: 'entry_detail_screen',
  daily_entry_screen: 'daily_entry_screen',
} as const;

/**
 * Normalize screen name to ensure consistency across the app
 * @param screenName Raw screen name from navigation or individual tracking
 * @returns Standardized screen name for analytics
 */
const normalizeScreenName = (screenName: string): string => {
  return (
    SCREEN_NAME_MAPPING[screenName] ||
    screenName
      .toLowerCase()
      .replace(/([A-Z])/g, '_$1')
      .replace(/^_/, '')
  );
};
>>>>>>> 77fae8c0

/**
 * Logs a screen view event to Firebase Analytics.
 * Screen names are automatically normalized for consistency.
 * @param screenName The name of the screen to track.
 * @param additionalParams Optional additional parameters for screen context
 */
const logScreenView = async (
  screenName: string,
  additionalParams?: Record<string, string | number | boolean>
): Promise<void> => {
  try {
<<<<<<< HEAD
    // Ensure Firebase is initialized before using analytics
    if (!firebaseService.isFirebaseReady()) {
      logger.warn('Firebase not ready, skipping screen view log');
      return;
    }

    await analytics().logScreenView({
      screen_name: screenName,
      screen_class: screenName, // Often same as screen_name for RN apps
=======
    const normalizedScreenName = normalizeScreenName(screenName);

    await analytics().logScreenView({
      screen_name: normalizedScreenName,
      screen_class: normalizedScreenName,
      ...additionalParams,
>>>>>>> 77fae8c0
    });

    // Log to console in development for debugging
    if (__DEV__) {
      logger.debug(`Analytics: Screen view logged - ${normalizedScreenName}`, {
        original_name: screenName,
        additional_params: additionalParams,
      });
    }
  } catch (error) {
    logger.error('Failed to log screen view to Firebase Analytics', error as Error);
  }
};

/**
 * Logs a custom event to Firebase Analytics.
 * @param eventName The name of the event (e.g., 'button_click', 'item_shared').
 * @param params Optional parameters associated with the event.
 */
const logEvent = async (
  eventName: string,
  params?: Record<string, string | number | boolean | null>
): Promise<void> => {
  try {
<<<<<<< HEAD
    // Ensure Firebase is initialized before using analytics
    if (!firebaseService.isFirebaseReady()) {
      logger.warn('Firebase not ready, skipping event log');
      return;
    }

    await analytics().logEvent(eventName, params);
    // logger.debug(`Analytics: Event logged - ${eventName}`, params || '');
=======
    // Firebase Analytics parameter validation and conversion
    const sanitizedParams: Record<string, string | number | boolean> = {};

    if (params) {
      Object.entries(params).forEach(([key, value]) => {
        // Firebase Analytics doesn't accept null values, so filter them out
        if (value !== null) {
          sanitizedParams[key] = value;
        }
      });
    }

    await analytics().logEvent(eventName, sanitizedParams);

    // Log to console in development for debugging
    if (__DEV__) {
      logger.debug(`Analytics: Event logged - ${eventName}`, sanitizedParams);
    }
>>>>>>> 77fae8c0
  } catch (error) {
    logger.error(`Failed to log event '${eventName}' to Firebase Analytics`, error as Error);
  }
};

/**
 * Logs an 'app_open' event.
 * This can be called when the application is first initialized.
 */
const logAppOpen = async (): Promise<void> => {
  try {
<<<<<<< HEAD
    // Ensure Firebase is initialized before using analytics
    if (!firebaseService.isFirebaseReady()) {
      logger.warn('Firebase not ready, skipping app open log');
      return;
    }

    await analytics().logAppOpen();
    // logger.debug('Analytics: App open event logged');
=======
    await analytics().logAppOpen();

    // Log to console in development for debugging
    if (__DEV__) {
      logger.debug('Analytics: App open event logged');
    }
>>>>>>> 77fae8c0
  } catch (error) {
    logger.error('Failed to log app_open event to Firebase Analytics', error as Error);
  }
};

/**
 * Sets user properties for Firebase Analytics.
 * This helps with user segmentation and understanding user behavior.
 * @param properties User properties to set
 */
const setUserProperties = async (properties: Record<string, string | null>): Promise<void> => {
  try {
    await analytics().setUserProperties(properties);

    // Log to console in development for debugging
    if (__DEV__) {
      logger.debug('Analytics: User properties set', properties);
    }
  } catch (error) {
    logger.error('Failed to set user properties in Firebase Analytics', error as Error);
  }
};

/**
 * Sets the user ID for Firebase Analytics.
 * This should be called when user authentication state changes.
 * @param userId The user's unique identifier (or null to clear)
 */
const setUserId = async (userId: string | null): Promise<void> => {
  try {
    await analytics().setUserId(userId);

    // Log to console in development for debugging
    if (__DEV__) {
      logger.debug('Analytics: User ID set', { userId: userId ? 'set' : 'cleared' });
    }
  } catch (error) {
    logger.error('Failed to set user ID in Firebase Analytics', error as Error);
  }
};

/**
 * Enables or disables analytics collection.
 * Useful for handling user privacy preferences.
 * @param enabled Whether to enable analytics collection
 */
const setAnalyticsCollectionEnabled = async (enabled: boolean): Promise<void> => {
  try {
    await analytics().setAnalyticsCollectionEnabled(enabled);

    // Log to console in development for debugging
    if (__DEV__) {
      logger.debug('Analytics: Collection enabled status changed', { enabled });
    }
  } catch (error) {
    logger.error('Failed to set analytics collection status', error as Error);
  }
};

/**
 * 🎯 USER JOURNEY TRACKING: Track complete user flows
 * Provides insights into user paths and conversion funnels
 */
const trackUserJourney = async (
  journeyName: string,
  step: string,
  stepIndex: number,
  totalSteps: number,
  additionalData?: Record<string, string | number | boolean>
): Promise<void> => {
  try {
    await logEvent('user_journey_step', {
      journey_name: journeyName,
      step_name: step,
      step_index: stepIndex,
      total_steps: totalSteps,
      completion_percentage: Math.round((stepIndex / totalSteps) * 100),
      ...additionalData,
    });
  } catch (error) {
    logger.error('Failed to track user journey', error as Error);
  }
};

/**
 * 🚀 PERFORMANCE ANALYTICS: Track app performance metrics
 * Monitors loading times, errors, and user experience quality
 */
const trackPerformance = async (
  metricName: string,
  value: number,
  unit: 'ms' | 'seconds' | 'count' | 'percentage' = 'ms',
  additionalContext?: Record<string, string | number | boolean>
): Promise<void> => {
  try {
    await logEvent('performance_metric', {
      metric_name: metricName,
      metric_value: value,
      metric_unit: unit,
      ...additionalContext,
    });
  } catch (error) {
    logger.error('Failed to track performance metric', error as Error);
  }
};

/**
 * 📊 ENGAGEMENT ANALYTICS: Track user engagement patterns
 * Measures content interaction, feature usage, and retention indicators
 */
const trackEngagement = async (
  engagementType: 'content_interaction' | 'feature_usage' | 'time_spent' | 'achievement_unlocked',
  details: Record<string, string | number | boolean>
): Promise<void> => {
  try {
    await logEvent('user_engagement', {
      engagement_type: engagementType,
      timestamp: Date.now(),
      ...details,
    });
  } catch (error) {
    logger.error('Failed to track engagement', error as Error);
  }
};

/**
 * 🎮 GAMIFICATION ANALYTICS: Track gamification elements
 * Monitors streak progress, milestone achievements, and goal completions
 */
const trackGamification = async (
  actionType: 'streak_continued' | 'milestone_achieved' | 'goal_completed' | 'challenge_started',
  gameData: Record<string, string | number | boolean>
): Promise<void> => {
  try {
    await logEvent('gamification_action', {
      action_type: actionType,
      timestamp: Date.now(),
      ...gameData,
    });
  } catch (error) {
    logger.error('Failed to track gamification action', error as Error);
  }
};

/**
 * 🔔 NOTIFICATION ANALYTICS: Track notification effectiveness
 * Measures notification delivery, opens, and user responses
 */
const trackNotificationAnalytics = async (
  notificationType: 'daily_reminder' | 'throwback_reminder' | 'milestone_notification',
  action: 'sent' | 'delivered' | 'opened' | 'dismissed' | 'action_taken',
  context?: Record<string, string | number | boolean>
): Promise<void> => {
  try {
    await logEvent('notification_interaction', {
      notification_type: notificationType,
      action_type: action,
      timestamp: Date.now(),
      ...context,
    });
  } catch (error) {
    logger.error('Failed to track notification analytics', error as Error);
  }
};

/**
 * 💡 CONTENT ANALYTICS: Track content creation and consumption
 * Monitors gratitude entry patterns, content quality, and user creativity
 */
const trackContentAnalytics = async (
  contentType: 'gratitude_entry' | 'statement_edit' | 'prompt_usage',
  action: 'created' | 'edited' | 'deleted' | 'viewed' | 'shared',
  contentData: Record<string, string | number | boolean>
): Promise<void> => {
  try {
    await logEvent('content_interaction', {
      content_type: contentType,
      action_type: action,
      timestamp: Date.now(),
      ...contentData,
    });
  } catch (error) {
    logger.error('Failed to track content analytics', error as Error);
  }
};

export const analyticsService = {
  // Core Analytics
  logScreenView,
  logEvent,
  logAppOpen,
  setUserProperties,
  setUserId,
  setAnalyticsCollectionEnabled,

  // Advanced Analytics
  trackUserJourney,
  trackPerformance,
  trackEngagement,
  trackGamification,
  trackNotificationAnalytics,
  trackContentAnalytics,

  // Utility
  normalizeScreenName,
};<|MERGE_RESOLUTION|>--- conflicted
+++ resolved
@@ -1,8 +1,3 @@
-<<<<<<< HEAD
-import analytics from '@react-native-firebase/analytics';
-import { logger } from '@/utils/debugConfig';
-import { firebaseService } from './firebaseService';
-=======
 // 🚨 FIX: Re-enabled Firebase Analytics for production deployment
 import analytics from '@react-native-firebase/analytics';
 import { logger } from '@/utils/debugConfig';
@@ -52,7 +47,6 @@
       .replace(/^_/, '')
   );
 };
->>>>>>> 77fae8c0
 
 /**
  * Logs a screen view event to Firebase Analytics.
@@ -65,24 +59,12 @@
   additionalParams?: Record<string, string | number | boolean>
 ): Promise<void> => {
   try {
-<<<<<<< HEAD
-    // Ensure Firebase is initialized before using analytics
-    if (!firebaseService.isFirebaseReady()) {
-      logger.warn('Firebase not ready, skipping screen view log');
-      return;
-    }
-
-    await analytics().logScreenView({
-      screen_name: screenName,
-      screen_class: screenName, // Often same as screen_name for RN apps
-=======
     const normalizedScreenName = normalizeScreenName(screenName);
 
     await analytics().logScreenView({
       screen_name: normalizedScreenName,
       screen_class: normalizedScreenName,
       ...additionalParams,
->>>>>>> 77fae8c0
     });
 
     // Log to console in development for debugging
@@ -107,16 +89,6 @@
   params?: Record<string, string | number | boolean | null>
 ): Promise<void> => {
   try {
-<<<<<<< HEAD
-    // Ensure Firebase is initialized before using analytics
-    if (!firebaseService.isFirebaseReady()) {
-      logger.warn('Firebase not ready, skipping event log');
-      return;
-    }
-
-    await analytics().logEvent(eventName, params);
-    // logger.debug(`Analytics: Event logged - ${eventName}`, params || '');
-=======
     // Firebase Analytics parameter validation and conversion
     const sanitizedParams: Record<string, string | number | boolean> = {};
 
@@ -135,7 +107,6 @@
     if (__DEV__) {
       logger.debug(`Analytics: Event logged - ${eventName}`, sanitizedParams);
     }
->>>>>>> 77fae8c0
   } catch (error) {
     logger.error(`Failed to log event '${eventName}' to Firebase Analytics`, error as Error);
   }
@@ -147,23 +118,12 @@
  */
 const logAppOpen = async (): Promise<void> => {
   try {
-<<<<<<< HEAD
-    // Ensure Firebase is initialized before using analytics
-    if (!firebaseService.isFirebaseReady()) {
-      logger.warn('Firebase not ready, skipping app open log');
-      return;
-    }
-
     await analytics().logAppOpen();
-    // logger.debug('Analytics: App open event logged');
-=======
-    await analytics().logAppOpen();
 
     // Log to console in development for debugging
     if (__DEV__) {
       logger.debug('Analytics: App open event logged');
     }
->>>>>>> 77fae8c0
   } catch (error) {
     logger.error('Failed to log app_open event to Firebase Analytics', error as Error);
   }
