--- conflicted
+++ resolved
@@ -6,26 +6,8 @@
 
 // For the authentication flow - magic link and OAuth only
 export interface AuthStackParamList extends Record<string, object | undefined> {
-<<<<<<< HEAD
-  Login: undefined; // No params expected for Login screen
-  SignUp: undefined; // No params expected for SignUp screen
-  ResetPassword: undefined; // Password reset screen
-  SetNewPassword: { access_token?: string; refresh_token?: string; type?: string } | undefined; // Set new password after reset
-  EmailConfirm: { token?: string; type?: string } | undefined; // For email verification deep link
-  // Add other auth screens here, e.g., ForgotPassword: undefined;
-}
-
-// For the main application flow (once authenticated)
-export interface MainAppStackParamList extends Record<string, object | undefined> {
-  Home: undefined; // Example: Home screen after login
-  GratitudeEntry: { date: string }; // Example: Screen to add/edit an entry for a specific date
-  PastEntries: undefined; // Example: Screen to view list of past entries
-  Settings: undefined; // Example: App settings screen
-  // Add other main app screens here
-=======
   Login: undefined; // Magic link login screen
   EmailConfirm: { token?: string; type?: string } | undefined; // For magic link confirmation deep link
->>>>>>> 77fae8c0
 }
 
 // Main app navigator
